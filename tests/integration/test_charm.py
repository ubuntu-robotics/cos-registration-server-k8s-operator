#!/usr/bin/env python3
# Copyright 2023 Canonical Ltd.
# See LICENSE file for licensing details.

import logging
from pathlib import Path

import pytest
import yaml
from charmed_kubeflow_chisme.testing import (
    GRAFANA_AGENT_APP,
    GRAFANA_AGENT_GRAFANA_DASHBOARD,
    GRAFANA_AGENT_LOGGING_PROVIDER,
    assert_alert_rules,
    assert_grafana_dashboards,
    assert_logging,
    deploy_and_assert_grafana_agent,
    get_alert_rules,
    get_grafana_dashboards,
)
from charmed_kubeflow_chisme.testing.cos_integration import (
    PROVIDES,
    _get_unit_relation_data,
)
from pytest_operator.plugin import OpsTest

logger = logging.getLogger(__name__)

METADATA = yaml.safe_load(Path("./charmcraft.yaml").read_text())
RESOURCE_NAME = "cos-registration-server-image"
RESOURCE_PATH = METADATA["resources"][RESOURCE_NAME]["upstream-source"]
APP_NAME = METADATA["name"]

APP_GRAFANA_DASHBOARD_DEVICES = "grafana-dashboard-devices"

APP_LOKI_ALERT_RULE_FILES_DEVICES = "logging-devices-alerts"

LOKI_ALERT_RULES_DIRECTORY = Path("./src/loki_alert_rules")


@pytest.mark.abort_on_fail
async def test_build_and_deploy(ops_test: OpsTest):
    """Build the charm-under-test and deploy it together with related charms.

    Assert on the unit status before any relations/configurations take place.
    """
    # Build and deploy charm from local source folder
    charm = await ops_test.build_charm(".")
    resources = {RESOURCE_NAME: RESOURCE_PATH}

    # Deploy the charm
    await ops_test.model.deploy(charm, resources=resources, application_name=APP_NAME)

    # and wait for active/idle status
    await ops_test.model.wait_for_idle(
        apps=[APP_NAME], status="active", raise_on_blocked=True, timeout=1000
    )

    # Deploying grafana-agent-k8s and add the logging relation
    await deploy_and_assert_grafana_agent(
        ops_test.model, APP_NAME, metrics=False, dashboard=True, logging=True
    )
    logger.info(
        "Adding relation: %s:%s and %s:%s",
        APP_NAME,
        APP_GRAFANA_DASHBOARD_DEVICES,
        GRAFANA_AGENT_APP,
        GRAFANA_AGENT_GRAFANA_DASHBOARD,
    )
    await ops_test.model.integrate(
        f"{APP_NAME}:{APP_GRAFANA_DASHBOARD_DEVICES}",
        f"{GRAFANA_AGENT_APP}:{GRAFANA_AGENT_GRAFANA_DASHBOARD}",
    )
    logger.info(
        "Adding relation: %s:%s and %s:%s",
        APP_NAME,
        APP_LOKI_ALERT_RULE_FILES_DEVICES,
        GRAFANA_AGENT_APP,
        GRAFANA_AGENT_LOGGING_PROVIDER,
    )
    await ops_test.model.integrate(
        f"{APP_NAME}:{APP_LOKI_ALERT_RULE_FILES_DEVICES}",
        f"{GRAFANA_AGENT_APP}:{GRAFANA_AGENT_LOGGING_PROVIDER}",
    )

    logger.info(
        "Adding relation: %s:%s and %s:%s",
        APP_NAME,
        "tracing",
        GRAFANA_AGENT_APP,
        "tracing-provider",
    )
    await ops_test.model.integrate(
        f"{APP_NAME}:tracing",
        f"{GRAFANA_AGENT_APP}:tracing-provider",
    )


async def test_status(ops_test):
    """Assert on the unit status."""
    assert ops_test.model.applications[APP_NAME].units[0].workload_status == "active"


async def test_logging(ops_test: OpsTest):
    """Test logging is defined in relation data bag."""
    app = ops_test.model.applications[APP_NAME]
    await assert_logging(app)


async def test_grafana_dashboards(ops_test: OpsTest):
    """Test Grafana dashboards are defined in relation data bag."""
    app = ops_test.model.applications[APP_NAME]
    dashboards = get_grafana_dashboards()
    logger.info("found dashboards: %s", dashboards)
    await assert_grafana_dashboards(app, dashboards)


async def test_grafana_dashboards_devices(ops_test: OpsTest, mocker):
    """Test Grafana dashboards are defined in relation data bag."""
    app = ops_test.model.applications[APP_NAME]
    # @todo get dashboard 'from db'
    dashboards = set()
    logger.info("found dashboards: %s", dashboards)
    mocker.patch(
        "charmed_kubeflow_chisme.testing.cos_integration.APP_GRAFANA_DASHBOARD",
        "grafana-dashboard-devices",
    )
    await assert_grafana_dashboards(app, dashboards)


<<<<<<< HEAD
async def test_loki_alert_rules(ops_test: OpsTest, mocker):
    """Test Loki alert rules are defined in relation data bag."""
    app = ops_test.model.applications[APP_NAME]
    alert_rules = get_alert_rules(LOKI_ALERT_RULES_DIRECTORY)
    logger.info("found alert rules: %s", alert_rules)
    mocker.patch(
        "charmed_kubeflow_chisme.testing.cos_integration.APP_METRICS_ENDPOINT",
        GRAFANA_AGENT_LOGGING_PROVIDER,
    )
    await assert_alert_rules(app, alert_rules)


async def test_loki_alert_rules_devices(ops_test: OpsTest, mocker):
    """Test Loki alert rules for devices are defined in relation data bag."""
    app = ops_test.model.applications[APP_NAME]
    alert_rules = get_alert_rules(LOKI_ALERT_RULES_DIRECTORY)
    logger.info("found alert rules: %s", alert_rules)
    mocker.patch(
        "charmed_kubeflow_chisme.testing.cos_integration.APP_METRICS_ENDPOINT",
        APP_LOKI_ALERT_RULE_FILES_DEVICES,
    )
    await assert_alert_rules(app, alert_rules)
=======
async def test_tracing(ops_test: OpsTest):
    """Test logging is defined in relation data bag."""
    app = ops_test.model.applications[APP_NAME]

    unit_relation_data = await _get_unit_relation_data(app, "tracing", side=PROVIDES)

    assert unit_relation_data
>>>>>>> 2972aa07
<|MERGE_RESOLUTION|>--- conflicted
+++ resolved
@@ -128,7 +128,6 @@
     await assert_grafana_dashboards(app, dashboards)
 
 
-<<<<<<< HEAD
 async def test_loki_alert_rules(ops_test: OpsTest, mocker):
     """Test Loki alert rules are defined in relation data bag."""
     app = ops_test.model.applications[APP_NAME]
@@ -151,12 +150,11 @@
         APP_LOKI_ALERT_RULE_FILES_DEVICES,
     )
     await assert_alert_rules(app, alert_rules)
-=======
+
 async def test_tracing(ops_test: OpsTest):
     """Test logging is defined in relation data bag."""
     app = ops_test.model.applications[APP_NAME]
 
     unit_relation_data = await _get_unit_relation_data(app, "tracing", side=PROVIDES)
 
-    assert unit_relation_data
->>>>>>> 2972aa07
+    assert unit_relation_data