#!/usr/bin/env python3

"""A kubernetes charm for registering devices."""

import hashlib
import json
import logging
import secrets
import shutil
import socket
import string
from os import mkdir
from pathlib import Path
from typing import Optional

import requests
from charms.auth_devices_keys_k8s.v0.auth_devices_keys import AuthDevicesKeysProvider
from charms.catalogue_k8s.v0.catalogue import CatalogueConsumer, CatalogueItem
from charms.grafana_k8s.v0.grafana_dashboard import GrafanaDashboardProvider
<<<<<<< HEAD
from charms.loki_k8s.v1.loki_push_api import LogForwarder, LokiPushApiConsumer
from charms.prometheus_k8s.v1.prometheus_remote_write import PrometheusRemoteWriteConsumer
=======
from charms.loki_k8s.v1.loki_push_api import LogForwarder
from charms.tempo_coordinator_k8s.v0.charm_tracing import trace_charm
from charms.tempo_coordinator_k8s.v0.tracing import TracingEndpointRequirer
>>>>>>> 2972aa07
from charms.traefik_route_k8s.v0.traefik_route import TraefikRouteRequirer
from ops import main
from ops.charm import ActionEvent, CharmBase, HookEvent, RelationJoinedEvent
from ops.framework import StoredState
from ops.model import ActiveStatus, MaintenanceStatus, WaitingStatus
from ops.pebble import ChangeError, ExecError, Layer

# Log messages can be retrieved using juju debug-log
logger = logging.getLogger(__name__)

VALID_LOG_LEVELS = ["info", "debug", "warning", "error", "critical"]

COS_REGISTRATION_SERVER_API_URL_BASE = "/api/v1/"


def md5_update_from_file(filename, hash):
    """Generate the md5 of a file."""
    assert Path(filename).is_file()
    with open(str(filename), "rb") as f:
        for chunk in iter(lambda: f.read(4096), b""):
            hash.update(chunk)
    return hash


def md5_dir(directory):
    """Generate the md5 of a directory."""
    hash = hashlib.md5()
    assert Path(directory).is_dir()
    for file_path in sorted(Path(directory).iterdir(), key=lambda p: str(p).lower()):
        hash.update(file_path.name.encode())
        if file_path.is_file():
            hash = md5_update_from_file(file_path, hash)
    return hash.hexdigest()


def md5_dict(dict):
    """Generate the hash of a dictionary."""
    json_str = json.dumps(dict, sort_keys=True)
    hash_object = hashlib.md5(json_str.encode())
    hash_value = hash_object.hexdigest()
    return hash_value


def md5_list(lst):
    """Generate the hash of a list."""
    hash_object = hashlib.md5(repr(lst).encode())
    hash_value = hash_object.hexdigest()
    return hash_value


@trace_charm(
    tracing_endpoint="tracing_endpoint",
    extra_types=(
        AuthDevicesKeysProvider,
        CatalogueConsumer,
        GrafanaDashboardProvider,
        LogForwarder,
        TraefikRouteRequirer,
    ),
)
class CosRegistrationServerCharm(CharmBase):
    """Charm to run a COS registration server on Kubernetes."""

    _stored = StoredState()

    def __init__(self, *args):
        super().__init__(*args)
        self.name = "cos-registration-server"

        if len(self.model.storages["database"]) == 0:
            # Storage isn't available yet. Since storage becomes available early enough, no need
            # to observe storage-attached and complicate things; simply abort until it is ready.
            return

        self.container = self.unit.get_container(self.name)
        self._stored.set_default(
            admin_password="",
            dashboard_dict_hash="",
            auth_devices_keys_hash="",
            loki_alert_rules_hash="",
            prometheus_alert_rules_hash="",
        )
        self.ingress = TraefikRouteRequirer(self, self.model.get_relation("ingress"), "ingress")  # type: ignore
        self.framework.observe(self.on["ingress"].relation_joined, self._configure_ingress)
        self.framework.observe(self.ingress.on.ready, self._on_ingress_ready)
        self.framework.observe(self.on.leader_elected, self._configure_ingress)
        self.framework.observe(self.on.config_changed, self._configure_ingress)
        self.framework.observe(self.on.update_status, self._on_update_status)

        self.framework.observe(
            self.on.cos_registration_server_pebble_ready, self._update_layer_and_restart
        )

        self.framework.observe(
            self.on.get_admin_password_action,  # pyright: ignore
            self._on_get_admin_password,
        )

        self.catalog = CatalogueConsumer(
            charm=self,
            refresh_event=[
                self.on.cos_registration_server_pebble_ready,
                self.ingress.on.ready,
                self.on["ingress"].relation_broken,
                self.on.config_changed,
            ],
            item=CatalogueItem(
                name="COS registration server",
                icon="graph-line-variant",
                url=self.external_url + "/devices/",
                description=("COS registration server to register devices."),
            ),
        )

        self.grafana_dashboard_provider = GrafanaDashboardProvider(self)
        self.grafana_dashboard_provider_devices = GrafanaDashboardProvider(
            self,
            relation_name="grafana-dashboard-devices",
            dashboards_path="src/grafana_dashboards/devices",
        )

        self.auth_devices_keys_provider = AuthDevicesKeysProvider(
            charm=self, relation_name="auth-devices-keys"
        )

        self.log_forwarder = LogForwarder(self)

<<<<<<< HEAD
        self.loki_device_alert_rules_path = "./loki_alert_rules"
        self.loki_device_alerts_push_api_consumer = LokiPushApiConsumer(
            charm=self,
            relation_name="logging-devices-alerts",
            alert_rules_path=self.loki_device_alert_rules_path,
            # The alerts we are sending are not specific to
            # cos-registration-server but to devices outside of juju
            skip_alert_topology_labeling=True,
        )

        self.prometheus_device_alert_rules_path = "./prometheus_alert_rules"
        self.prometheus_device_alerts_remote_write_consumer = PrometheusRemoteWriteConsumer(
            charm=self,
            relation_name="send-remote-write-devices-alerts",
            alert_rules_path=self.prometheus_device_alert_rules_path,
        )
        # hack because PrometheusRemoteWriteConsumer doesn't
        # have the option to skip topology injection
        self.prometheus_device_alerts_remote_write_consumer.topology = None
=======
        self.tracing_endpoint_requirer = TracingEndpointRequirer(self)
>>>>>>> 2972aa07

    def _on_ingress_ready(self, _) -> None:
        """Once Traefik tells us our external URL, make sure we reconfigure the charm."""
        self._update_layer_and_restart(None)

    def _generate_password(self) -> str:
        """Generates a random 12 character password."""
        chars = string.ascii_letters + string.digits
        return "".join(secrets.choice(chars) for _ in range(12))

    def _generate_admin_password(self) -> None:
        """Generate the admin password if it's not already in stored state, and store it there."""
        generated_password = self._generate_password()
        try:
            self.container.exec(
                ["/usr/bin/create_super_user.bash", "--noinput"],
                environment={
                    "DJANGO_SUPERUSER_PASSWORD": generated_password,
                    "DJANGO_SUPERUSER_EMAIL": "admin@example.com",
                    "DJANGO_SUPERUSER_USERNAME": "admin",
                },
            ).wait()
            self._stored.admin_password = generated_password
        except (ChangeError, ExecError) as e:
            logger.error(f"Failed to create the super user: {e}")

    def _get_admin_password(self) -> str:
        """Returns the password for the admin user.

        Assuming we can_connect, otherwise cannot produce output. Caller should guard.
        """
        if self._stored.admin_password:  # type: ignore[truthy-function]
            logger.debug("Admin was already created, returning the stored password")
        else:
            logger.debug(
                "COS registration server admin password is not in stored state, so generating a new one."
            )
            self._generate_admin_password()
        return self._stored.admin_password  # type: ignore

    def _on_get_admin_password(self, event: ActionEvent) -> None:
        """Returns the django url and password for the admin user as an action response."""
        if not self.container.can_connect():
            event.fail("The container is not ready yet. Please try again in a few minutes")
            return

        event.set_results(
            {
                "url": self.external_url + "/admin/",
                "user": "admin",
                "password": self._get_admin_password(),
            }
        )

    def _configure_ingress(self, event: HookEvent) -> None:
        """Set up ingress if a relation is joined, config changed, or a new leader election."""
        if not self.unit.is_leader():
            return

        # If it's a RelationJoinedEvent, set it in the ingress object
        if isinstance(event, RelationJoinedEvent):
            self.ingress._relation = event.relation

        # No matter what, check readiness -- this blindly checks whether `ingress._relation` is not
        # None, so it overlaps a little with the above, but works as expected on leader elections
        # and config-change
        if self.ingress.is_ready():
            self._update_layer_and_restart(None)
            self.ingress.submit_to_traefik(self._ingress_config)

    def _on_update_status(self, _) -> None:
        """Event processing hook that is common to all events to ensure idempotency."""
        if not self.container.can_connect():
            self.unit.status = MaintenanceStatus("Waiting for pod startup to complete")
            return
        self._update_grafana_dashboards()
        self._update_auth_devices_keys()
        self._update_loki_alert_rules()
        self._update_prometheus_alert_rules()

    def _get_grafana_dashboards_from_db(self):
        database_url = (
            self.external_url
            + COS_REGISTRATION_SERVER_API_URL_BASE
            + "applications/grafana/dashboards/"
        )
        try:
            response = requests.get(database_url)
            response.raise_for_status()
            return response.json()
        except requests.exceptions.RequestException as e:
            logger.error(f"Failed to fetch Grafana dashboards from '{database_url}': {e}")
            return None

    def _update_grafana_dashboards(self) -> None:
        if grafana_dashboards := self._get_grafana_dashboards_from_db():
            md5 = md5_dict(grafana_dashboards)
            if md5 != self._stored.dashboard_dict_hash:
                logger.info("Grafana dashboards dict hash changed, updating dashboards!")
                self._stored.dashboard_dict_hash = md5
                self.grafana_dashboard_provider_devices.remove_non_builtin_dashboards()
                for dashboard in grafana_dashboards:
                    # assign dashboard uid in the grafana dashboard format
                    dashboard["dashboard"]["uid"] = dashboard["uid"]
                    self.grafana_dashboard_provider_devices.add_dashboard(
                        json.dumps(dashboard["dashboard"]), inject_dropdowns=False
                    )

    def _update_auth_devices_keys(self) -> None:
        if auth_devices_keys := self._get_auth_devices_keys_from_db():
            md5_keys_list_hash = md5_list(auth_devices_keys)
            if md5_keys_list_hash != self._stored.auth_devices_keys_hash:
                logger.info("Authorized device keys hash has changed, updating them!")
                self._stored.auth_devices_keys_hash = md5_keys_list_hash
                self.auth_devices_keys_provider.update_all_auth_devices_keys_from_db(
                    auth_devices_keys
                )

    def _get_alert_rules_from_db(self, application: str):
        database_url = (
            self.external_url
            + COS_REGISTRATION_SERVER_API_URL_BASE
            + f"applications/{application}/alert_rules/"
        )
        try:
            response = requests.get(database_url)
            response.raise_for_status()
            return response.json()
        except requests.exceptions.RequestException as e:
            logger.error(f"Failed to fetch {application} alert rules from '{database_url}': {e}")
            return None

    def _write_alert_rules_to_dir(self, path: str, alert_rules):
        shutil.rmtree(path, ignore_errors=True)
        mkdir(path)
        for rules_file in alert_rules:
            rule_file_name = rules_file["uid"].replace("/", "_")
            with open(f"{path}/{rule_file_name}.rule", "w") as f:
                f.write(rules_file["rules"])

    def _update_loki_alert_rules(self) -> None:
        if loki_alert_rules := self._get_alert_rules_from_db(application="loki"):
            md5_keys_list_hash = md5_list(loki_alert_rules)
            if md5_keys_list_hash != self._stored.loki_alert_rules_hash:
                logger.info("Loki alert rules hash has changed, updating them!")
                self._stored.loki_alert_rules_hash = md5_keys_list_hash
                self._write_alert_rules_to_dir(
                    path=self.loki_device_alert_rules_path, alert_rules=loki_alert_rules
                )
                self.loki_device_alerts_push_api_consumer._reinitialize_alert_rules()

    def _update_prometheus_alert_rules(self) -> None:
        if prometheus_alert_rules := self._get_alert_rules_from_db(application="prometheus"):
            md5_keys_list_hash = md5_list(prometheus_alert_rules)
            if md5_keys_list_hash != self._stored.prometheus_alert_rules_hash:
                logger.info("Prometheus alert rules hash has changed, updating them!")
                self._stored.prometheus_alert_rules_hash = md5_keys_list_hash
                self._write_alert_rules_to_dir(
                    path=self.prometheus_device_alert_rules_path,
                    alert_rules=prometheus_alert_rules,
                )
                self.prometheus_device_alerts_remote_write_consumer.reload_alerts()

    def _update_layer_and_restart(self, event) -> None:
        """Define and start a workload using the Pebble API."""
        self.unit.status = MaintenanceStatus("Assembling pod spec")
        if self.container.can_connect():
            try:
                if not self.container.exists("/server_data/secret_key"):
                    self.container.exec(["/usr/bin/install.bash"]).wait()
                environment = {"GRAFANA_DASHBOARD_PATH": "/server_data/grafana_dashboards"}
                self.container.exec(["/usr/bin/configure.bash"], environment=environment).wait()
            except ExecError as e:
                logger.error(f"Failed to setup the server: {e}")

            new_layer = self._pebble_layer.to_dict()

            # Get the current pebble layer config
            services = self.container.get_plan().to_dict().get("services", {})
            if services != new_layer["services"]:  # pyright: ignore
                self.container.add_layer(self.name, self._pebble_layer, combine=True)

                logger.info("Added updated layer 'COS registration server' to Pebble plan")

                self.container.restart(self.name)
                logger.info(f"Restarted '{self.name}' service")
            self.unit.status = ActiveStatus()
        else:
            self.unit.status = WaitingStatus("Waiting for Pebble in workload container")

    def _get_auth_devices_keys_from_db(self):
        database_url = (
            self.external_url
            + COS_REGISTRATION_SERVER_API_URL_BASE
            + "devices/?fields=uid,public_ssh_key"
        )
        try:
            response = requests.get(database_url)
            response.raise_for_status()
            return response.json()
        except requests.exceptions.RequestException as e:
            logger.error(f"Failed to fetch auth devices keys from '{database_url}': {e}")
            return None

    @property
    def _scheme(self) -> str:
        return "http"

    @property
    def internal_url(self) -> str:
        """Return workload's internal URL. Used for ingress."""
        return f"{self._scheme}://{socket.getfqdn()}:{8000}"

    @property
    def external_url(self) -> str:
        """Return the external hostname configured, if any."""
        if self.ingress.external_host:
            path_prefix = f"{self.model.name}-{self.model.app.name}"
            return f"{self._scheme}://{self.ingress.external_host}/{path_prefix}"
        return self.internal_url

    @property
    def _ingress_config(self) -> dict:
        """Build a raw ingress configuration for Traefik."""
        # The path prefix is the same as in ingress per app
        external_path = f"{self.model.name}-{self.model.app.name}"

        routers = {
            "juju-{}-{}-router".format(self.model.name, self.model.app.name): {
                "entryPoints": ["web"],
                "rule": f"PathPrefix(`/{external_path}`)",
                "service": "juju-{}-{}-service".format(self.model.name, self.app.name),
            },
            "juju-{}-{}-router-tls".format(self.model.name, self.model.app.name): {
                "entryPoints": ["websecure"],
                "rule": f"PathPrefix(`/{external_path}`)",
                "service": "juju-{}-{}-service".format(self.model.name, self.app.name),
                "tls": {
                    "domains": [
                        {
                            "main": self.ingress.external_host,
                            "sans": [f"*.{self.ingress.external_host}"],
                        },
                    ],
                },
            },
        }

        services = {
            "juju-{}-{}-service".format(self.model.name, self.model.app.name): {
                "loadBalancer": {"servers": [{"url": self.internal_url}]}
            }
        }

        return {"http": {"routers": routers, "services": services}}

    @property
    def _pebble_layer(self):
        """Return a dictionary representing a Pebble layer."""
        command = " ".join(["/usr/bin/launcher.bash"])

        pebble_layer = Layer(
            {
                "summary": "cos registration server k8s layer",
                "description": "cos registration server k8s layer",
                "services": {
                    self.name: {
                        "override": "replace",
                        "summary": "cos-registration-server-k8s service",
                        "command": command,
                        "startup": "enabled",
                        "environment": {
                            "ALLOWED_HOST_DJANGO": self.ingress.external_host,
                            "SCRIPT_NAME": f"/{self.model.name}-{self.model.app.name}",
                            "COS_MODEL_NAME": f"{self.model.name}",
                        },
                    }
                },
            }
        )
        return pebble_layer

    @property
    def tracing_endpoint(self) -> Optional[str]:
        """Tempo endpoint for charm tracing."""
        endpoint = None
        if self.tracing_endpoint_requirer.is_ready():
            endpoint = self.tracing_endpoint_requirer.get_endpoint("otlp_http")

        return endpoint


if __name__ == "__main__":  # pragma: nocover
    main(CosRegistrationServerCharm)  # type: ignore<|MERGE_RESOLUTION|>--- conflicted
+++ resolved
@@ -17,14 +17,10 @@
 from charms.auth_devices_keys_k8s.v0.auth_devices_keys import AuthDevicesKeysProvider
 from charms.catalogue_k8s.v0.catalogue import CatalogueConsumer, CatalogueItem
 from charms.grafana_k8s.v0.grafana_dashboard import GrafanaDashboardProvider
-<<<<<<< HEAD
 from charms.loki_k8s.v1.loki_push_api import LogForwarder, LokiPushApiConsumer
 from charms.prometheus_k8s.v1.prometheus_remote_write import PrometheusRemoteWriteConsumer
-=======
-from charms.loki_k8s.v1.loki_push_api import LogForwarder
 from charms.tempo_coordinator_k8s.v0.charm_tracing import trace_charm
 from charms.tempo_coordinator_k8s.v0.tracing import TracingEndpointRequirer
->>>>>>> 2972aa07
 from charms.traefik_route_k8s.v0.traefik_route import TraefikRouteRequirer
 from ops import main
 from ops.charm import ActionEvent, CharmBase, HookEvent, RelationJoinedEvent
@@ -152,7 +148,6 @@
 
         self.log_forwarder = LogForwarder(self)
 
-<<<<<<< HEAD
         self.loki_device_alert_rules_path = "./loki_alert_rules"
         self.loki_device_alerts_push_api_consumer = LokiPushApiConsumer(
             charm=self,
@@ -172,9 +167,8 @@
         # hack because PrometheusRemoteWriteConsumer doesn't
         # have the option to skip topology injection
         self.prometheus_device_alerts_remote_write_consumer.topology = None
-=======
+
         self.tracing_endpoint_requirer = TracingEndpointRequirer(self)
->>>>>>> 2972aa07
 
     def _on_ingress_ready(self, _) -> None:
         """Once Traefik tells us our external URL, make sure we reconfigure the charm."""
