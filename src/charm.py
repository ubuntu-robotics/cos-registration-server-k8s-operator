--- conflicted
+++ resolved
@@ -10,31 +10,9 @@
 import string
 from pathlib import Path
 from typing import Optional
-
-<<<<<<< HEAD
-from ops.charm import (
-    ActionEvent,
-    CharmBase,
-    HookEvent,
-    RelationJoinedEvent,
-    CollectStatusEvent,
-)
-
-from ops.framework import StoredState
-from ops.main import main
-from ops.model import ActiveStatus, MaintenanceStatus, WaitingStatus, BlockedStatus
-from ops.pebble import Layer, ExecError, ChangeError
-
-
-from charms.traefik_route_k8s.v0.traefik_route import TraefikRouteRequirer
-from charms.catalogue_k8s.v0.catalogue import CatalogueConsumer, CatalogueItem
-from charms.grafana_k8s.v0.grafana_dashboard import GrafanaDashboardProvider
-from charms.auth_devices_keys_k8s.v0.auth_devices_keys import AuthDevicesKeysProvider
-from charms.blackbox_k8s.v0.blackbox_probes import BlackboxProbesProvider
-
 import socket
-=======
 import requests
+
 from charms.auth_devices_keys_k8s.v0.auth_devices_keys import AuthDevicesKeysProvider
 from charms.catalogue_k8s.v0.catalogue import CatalogueConsumer, CatalogueItem
 from charms.grafana_k8s.v0.grafana_dashboard import GrafanaDashboardProvider
@@ -42,12 +20,12 @@
 from charms.tempo_coordinator_k8s.v0.charm_tracing import trace_charm
 from charms.tempo_coordinator_k8s.v0.tracing import TracingEndpointRequirer
 from charms.traefik_route_k8s.v0.traefik_route import TraefikRouteRequirer
-from ops.charm import ActionEvent, CharmBase, HookEvent, RelationJoinedEvent
+from charms.blackbox_exporter_k8s.v0.blackbox_probes import BlackboxProbesProvider
+from ops.charm import ActionEvent, CharmBase, HookEvent, RelationJoinedEvent, CollectStatusEvent
 from ops.framework import StoredState
 from ops.main import main
 from ops.model import ActiveStatus, MaintenanceStatus, WaitingStatus
 from ops.pebble import ChangeError, ExecError, Layer
->>>>>>> 2972aa07
 
 # Log messages can be retrieved using juju debug-log
 logger = logging.getLogger(__name__)
@@ -164,7 +142,6 @@
             charm=self, relation_name="auth-devices-keys"
         )
 
-<<<<<<< HEAD
         self.blackbox_probes_provider = BlackboxProbesProvider(
             charm=self,
             probes=self.self_probe + self.devices_ip_endpoints_probes,
@@ -174,11 +151,10 @@
                 self.on.config_changed,
             ],
         )
-=======
+
         self.log_forwarder = LogForwarder(self)
 
         self.tracing_endpoint_requirer = TracingEndpointRequirer(self)
->>>>>>> 2972aa07
 
     def _on_ingress_ready(self, _) -> None:
         """Once Traefik tells us our external URL, make sure we reconfigure the charm."""
@@ -418,7 +394,6 @@
         return pebble_layer
 
     @property
-<<<<<<< HEAD
     def self_probe(self):
         """The self-monitoring blackbox probe."""
         probe = {
@@ -472,7 +447,7 @@
         except requests.exceptions.RequestException as e:
             logger.error(f"Failed to fetch devices ip from '{database_url}': {e}")
             return []
-=======
+
     def tracing_endpoint(self) -> Optional[str]:
         """Tempo endpoint for charm tracing."""
         endpoint = None
@@ -480,7 +455,6 @@
             endpoint = self.tracing_endpoint_requirer.get_endpoint("otlp_http")
 
         return endpoint
->>>>>>> 2972aa07
 
 
 if __name__ == "__main__":  # pragma: nocover
